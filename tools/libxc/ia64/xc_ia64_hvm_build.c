--- conflicted
+++ resolved
@@ -709,31 +709,19 @@
 
 int xc_ia64_save_to_nvram(int xc_handle, uint32_t dom) 
 {
-<<<<<<< HEAD
     uint64_t nvram_fd = 0;
     xc_get_hvm_param(xc_handle, dom, HVM_PARAM_NVRAM_FD, &nvram_fd);
 
     if ( !IS_VALID_NVRAM_FD(nvram_fd) )
-    {
         PERROR("Nvram not be initialized. Nvram save fail!\n");
-        return -1;
-    }
-    return copy_from_GFW_to_nvram(xc_handle, dom, (int)nvram_fd);	
-=======
-	uint64_t nvram_fd = 0;
-	xc_get_hvm_param(xc_handle, dom, HVM_PARAM_NVRAM_FD, &nvram_fd);
-
-	if ( !IS_VALID_NVRAM_FD(nvram_fd) )
-		PERROR("Nvram not be initialized. Nvram save fail!\n");
-	else
-		copy_from_GFW_to_nvram(xc_handle, dom, (int)nvram_fd);	
+    else
+        copy_from_GFW_to_nvram(xc_handle, dom, (int)nvram_fd);	
 	
-	// although save to nvram maybe fail, we don't return any error number
-	// to Xend. This is quite logical because damage of NVRAM on native would 
-	// not block OS's executive path. Return error number will cause an exception 
-	// of Xend and block XenU when it destroy.
-	return 0;
->>>>>>> d46dd799
+    // although save to nvram maybe fail, we don't return any error number
+    // to Xend. This is quite logical because damage of NVRAM on native would 
+    // not block OS's executive path. Return error number will cause an
+    // exception of Xend and block XenU when it destroy.
+    return 0;
 }
 
 #define NVRAM_FILE_PATH	"/usr/lib/xen/boot/nvram_"
@@ -1004,7 +992,6 @@
         goto error_out;
     }
 
-<<<<<<< HEAD
     if (xc_ia64_setup_memmap_info(xc_handle, dom, dom_memsize,
                                   pfn_list, nr_special_pages,
                                   memmap_info_pfn, memmap_info_num_pages)) {
@@ -1021,19 +1008,10 @@
     xc_get_hvm_param(xc_handle, dom, HVM_PARAM_NVRAM_FD, &nvram_fd);
     if ( !IS_VALID_NVRAM_FD(nvram_fd) )
         nvram_start = 0;
-    else if ( copy_from_nvram_to_GFW(xc_handle, dom, (int)nvram_fd ) == -1 )
+    else if ( copy_from_nvram_to_GFW(xc_handle, dom, (int)nvram_fd ) == -1 ) {
         nvram_start = 0;
-=======
-	xc_get_hvm_param(xc_handle, dom, HVM_PARAM_NVRAM_FD, &nvram_fd);
-	if ( !IS_VALID_NVRAM_FD(nvram_fd) )
-		nvram_start = 0;
-	else
-		if ( copy_from_nvram_to_GFW(xc_handle, dom, (int)nvram_fd ) == -1 )
-		{
-			nvram_start = 0;
-			close(nvram_fd);
-		}
->>>>>>> d46dd799
+        close(nvram_fd);
+    }
 
     vcpus = domctl.u.getdomaininfo.max_vcpu_id + 1;
 
