--- conflicted
+++ resolved
@@ -13,129 +13,9 @@
 #include <xen/lib.h>
 #include <xen/errno.h>
 #include <xen/compile.h>
-<<<<<<< HEAD
-#include <xen/console.h>
-#include <xen/serial.h>
-#include <xen/trace.h>
-#include <asm/shadow.h>
-#include <asm/io.h>
-#include <asm/uaccess.h>
-#include <asm/domain_page.h>
-#include <hypervisor-ifs/dom0_ops.h>
-
-unsigned long xenheap_phys_end;
-
-xmem_cache_t *domain_struct_cachep;
-
-struct e820entry {
-    unsigned long addr_lo, addr_hi;        /* start of memory segment */
-    unsigned long size_lo, size_hi;        /* size of memory segment */
-    unsigned long type;                    /* type of memory segment */
-};
-
-void start_of_day(void);
-
-/* opt_console: comma-separated list of console outputs. */
-unsigned char opt_console[30] = "com1,vga";
-/* opt_conswitch: a character pair controlling console switching. */
-/* Char 1: CTRL+<char1> is used to switch console input between Xen and DOM0 */
-/* Char 2: If this character is 'x', then do not auto-switch to DOM0 when it */
-/*         boots. Any other value, or omitting the char, enables auto-switch */
-unsigned char opt_conswitch[5] = "a"; /* NB. '`' would disable switching. */
-/* opt_com[12]: Config serial port with a string <baud>,DPS,<io-base>,<irq>. */
-unsigned char opt_com1[30] = "", opt_com2[30] = "";
-/* opt_dom0_mem: Kilobytes of memory allocated to domain 0. */
-unsigned int opt_dom0_mem = 16000;
-/* opt_noht: If true, Hyperthreading is ignored. */
-int opt_noht=0;
-/* opt_noacpi: If true, ACPI tables are not parsed. */
-int opt_noacpi=0;
-/* opt_nosmp: If true, secondary processors are ignored. */
-int opt_nosmp=0;
-/* opt_noreboot: If true, machine will need manual reset on error. */
-int opt_noreboot=0;
-/* opt_ignorebiostables: If true, ACPI and MP tables are ignored. */
-/* NB. This flag implies 'nosmp' and 'noacpi'. */
-int opt_ignorebiostables=0;
-/* opt_watchdog: If true, run a watchdog NMI on each processor. */
-int opt_watchdog=0;
-/* opt_pdb: Name of serial port for Xen pervasive debugger (and enable pdb) */
-unsigned char opt_pdb[10] = "none";
-/* opt_pdb: Name of serial port for Xen debugger (and enable xendbg) */
-unsigned char opt_xendbg[10] = "none";
-/* opt_tbuf_size: trace buffer size (in pages) */
-unsigned int opt_tbuf_size = 10;
-/* opt_sched: scheduler - default to Borrowed Virtual Time */
-char opt_sched[10] = "bvt";
-/* opt_physdev_dom0_hide: list of PCI slots to hide from domain 0. */
-/* Format is '(%02x:%02x.%1x)(%02x:%02x.%1x)' and so on. */
-char opt_physdev_dom0_hide[200] = "";
-/* opt_leveltrigger, opt_edgetrigger: Force an IO-APIC-routed IRQ to be */
-/*                                    level- or edge-triggered.         */
-/* Example: 'leveltrigger=4,5,6,20 edgetrigger=21'. */
-char opt_leveltrigger[30] = "", opt_edgetrigger[30] = "";
-/*
- * opt_xenheap_megabytes: Size of Xen heap in megabytes, excluding the
- * pfn_info table and allocation bitmap.
- */
-unsigned int opt_xenheap_megabytes = XENHEAP_DEFAULT_MB;
-/*
- * opt_nmi: one of 'ignore', 'dom0', or 'fatal'.
- *  fatal:  Xen prints diagnostic message and then hangs.
- *  dom0:   The NMI is virtualised to DOM0.
- *  ignore: The NMI error is cleared and ignored.
- */
-#ifdef NDEBUG
-char opt_nmi[10] = "dom0";
-#else
-char opt_nmi[10] = "fatal";
-#endif
-/*
- * Comma-separated list of hexadecimal page numbers containing bad bytes.
- * e.g. 'badpage=0x3f45,0x8a321'.
- */
-char opt_badpage[100] = "";
-
-static struct {
-    unsigned char *name;
-    enum { OPT_STR, OPT_UINT, OPT_BOOL } type;
-    void *var;
-    unsigned int len;
-} opts[] = {
-#define V(_x) &_x, sizeof(_x)
-    { "console",           OPT_STR,  V(opt_console) },
-    { "conswitch",         OPT_STR,  V(opt_conswitch) },
-    { "com1",              OPT_STR,  V(opt_com1) },
-    { "com2",              OPT_STR,  V(opt_com2) },
-    { "dom0_mem",          OPT_UINT, V(opt_dom0_mem) },
-    { "noht",              OPT_BOOL, V(opt_noht) },
-    { "noacpi",            OPT_BOOL, V(opt_noacpi) },
-    { "nosmp",             OPT_BOOL, V(opt_nosmp) },
-    { "noreboot",          OPT_BOOL, V(opt_noreboot) },
-    { "ignorebiostables",  OPT_BOOL, V(opt_ignorebiostables) },
-    { "watchdog",          OPT_BOOL, V(opt_watchdog) },
-    { "pdb",               OPT_STR,  V(opt_pdb) },
-    { "tbuf_size",         OPT_UINT, V(opt_tbuf_size) },
-    { "sched",             OPT_STR,  V(opt_sched) },
-    { "physdev_dom0_hide", OPT_STR,  V(opt_physdev_dom0_hide) },
-    { "leveltrigger",      OPT_STR,  V(opt_leveltrigger) },
-    { "edgetrigger",       OPT_STR,  V(opt_edgetrigger) },
-    { "xenheap_megabytes", OPT_UINT, V(opt_xenheap_megabytes) },
-    { "nmi",               OPT_STR,  V(opt_nmi) },
-    { "badpage",           OPT_STR,  V(opt_badpage) },
-    { "xendbg",            OPT_STR,  V(opt_xendbg) },
-    { NULL,                0,        NULL, 0 }
-};
-
-
-void initialize_xendbg(void);
-
-void cmain(multiboot_info_t *mbi)
-=======
 #include <xen/sched.h>
 
 void cmdline_parse(char *cmdline)
->>>>>>> 15f43332
 {
     unsigned char *opt_end, *opt;
     struct kernel_param *param;
@@ -183,169 +63,6 @@
         }
         cmdline = opt_end;
     }
-<<<<<<< HEAD
-
-    /* We initialise the serial devices very early so we can get debugging. */
-    serial_init_stage1();
-
-    init_console();
-
-    initialize_xendbg();
-
-    /* HELLO WORLD --- start-of-day banner text. */
-    printk(XEN_BANNER);
-    printk(" http://www.cl.cam.ac.uk/netos/xen\n");
-    printk(" University of Cambridge Computer Laboratory\n\n");
-    printk(" Xen version %d.%d%s (%s@%s) (%s) %s\n\n",
-           XEN_VERSION, XEN_SUBVERSION, XEN_EXTRAVERSION,
-           XEN_COMPILE_BY, XEN_COMPILE_DOMAIN,
-           XEN_COMPILER, XEN_COMPILE_DATE);
-    set_printk_prefix("(XEN) ");
-
-    /* We require memory and module information. */
-    if ( (mbi->flags & 9) != 9 )
-    {
-        printk("FATAL ERROR: Bad flags passed by bootloader: 0x%x\n", 
-               (unsigned)mbi->flags);
-        for ( ; ; ) ;
-    }
-
-    if ( mbi->mods_count == 0 )
-    {
-        printk("Require at least one Multiboot module!\n");
-        for ( ; ; ) ;
-    }
-
-    if ( opt_xenheap_megabytes < 4 )
-    {
-        printk("Xen heap size is too small to safely continue!\n");
-        for ( ; ; ) ;
-    }
-
-    set_current(&idle0_task);
-
-    xenheap_phys_end = opt_xenheap_megabytes << 20;
-
-    max_mem = max_page = (mbi->mem_upper+1024) >> (PAGE_SHIFT - 10);
-
-#if defined(__i386__)
-
-    initial_images_start = DIRECTMAP_PHYS_END;
-    initial_images_end   = initial_images_start + 
-        (mod[mbi->mods_count-1].mod_end - mod[0].mod_start);
-    if ( initial_images_end > (max_page << PAGE_SHIFT) )
-    {
-        printk("Not enough memory to stash the DOM0 kernel image.\n");
-        for ( ; ; ) ;
-    }
-    memmove((void *)initial_images_start,  /* use low mapping */
-            (void *)mod[0].mod_start,      /* use low mapping */
-            mod[mbi->mods_count-1].mod_end - mod[0].mod_start);
-
-    if ( opt_xenheap_megabytes > XENHEAP_DEFAULT_MB )
-    {
-        printk("Xen heap size is limited to %dMB - you specified %dMB.\n",
-               XENHEAP_DEFAULT_MB, opt_xenheap_megabytes);
-        for ( ; ; ) ;
-    }
-
-    ASSERT((sizeof(struct pfn_info) << 20) <=
-           (FRAMETABLE_VIRT_END - FRAMETABLE_VIRT_START));
-
-    init_frametable((void *)FRAMETABLE_VIRT_START, max_page);
-
-#elif defined(__x86_64__)
-
-    init_frametable(__va(xenheap_phys_end), max_page);
-
-    initial_images_start = __pa(frame_table) + frame_table_size;
-    initial_images_end   = initial_images_start + 
-        (mod[mbi->mods_count-1].mod_end - mod[0].mod_start);
-    if ( initial_images_end > (max_page << PAGE_SHIFT) )
-    {
-        printk("Not enough memory to stash the DOM0 kernel image.\n");
-        for ( ; ; ) ;
-    }
-    memmove(__va(initial_images_start),
-            __va(mod[0].mod_start),
-            mod[mbi->mods_count-1].mod_end - mod[0].mod_start);
-
-#endif
-
-    dom0_memory_start    = (initial_images_end + ((4<<20)-1)) & ~((4<<20)-1);
-    dom0_memory_end      = dom0_memory_start + (opt_dom0_mem << 10);
-    dom0_memory_end      = (dom0_memory_end + PAGE_SIZE - 1) & PAGE_MASK;
-    
-    /* Cheesy sanity check: enough memory for DOM0 allocation + some slack? */
-    if ( (dom0_memory_end + (8<<20)) > (max_page << PAGE_SHIFT) )
-    {
-        printk("Not enough memory for DOM0 memory reservation.\n");
-        for ( ; ; ) ;
-    }
-
-    printk("Initialised %luMB memory (%lu pages) on a %luMB machine\n",
-           max_page >> (20-PAGE_SHIFT), max_page,
-	   max_mem  >> (20-PAGE_SHIFT));
-
-    heap_start = memguard_init(&_end);
-    heap_start = __va(init_heap_allocator(__pa(heap_start), max_page));
- 
-    init_xenheap_pages(__pa(heap_start), xenheap_phys_end);
-    printk("Xen heap size is %luKB\n", 
-	   (xenheap_phys_end-__pa(heap_start))/1024 );
-
-    init_domheap_pages(dom0_memory_end, max_page << PAGE_SHIFT);
-
-    /* Initialise the slab allocator. */
-    xmem_cache_init();
-    xmem_cache_sizes_init(max_page);
-
-    domain_struct_cachep = xmem_cache_create(
-        "domain_cache", sizeof(struct domain),
-        0, SLAB_HWCACHE_ALIGN, NULL, NULL);
-    if ( domain_struct_cachep == NULL )
-        panic("No slab cache for task structs.");
-
-    start_of_day();
-
-    /* Add CPU0 idle task to the task hash list */
-    task_hash[TASK_HASH(IDLE_DOMAIN_ID)] = &idle0_task;
-
-    /* Create initial domain 0. */
-    new_dom = do_createdomain(0, 0);
-    if ( new_dom == NULL )
-        panic("Error creating domain 0\n");
-
-    set_bit(DF_PRIVILEGED, &new_dom->flags);
-
-    shadow_mode_init();
-
-    /*
-     * We're going to setup domain0 using the module(s) that we stashed safely
-     * above our heap. The second module, if present, is an initrd ramdisk.
-     */
-    if ( construct_dom0(new_dom, dom0_memory_start, dom0_memory_end,
-                        (char *)initial_images_start, 
-                        mod[0].mod_end-mod[0].mod_start,
-                        (mbi->mods_count == 1) ? 0 :
-                        (char *)initial_images_start + 
-                        (mod[1].mod_start-mod[0].mod_start),
-                        (mbi->mods_count == 1) ? 0 :
-                        mod[mbi->mods_count-1].mod_end - mod[1].mod_start,
-                        __va(mod[0].string)) != 0)
-        panic("Could not set up DOM0 guest OS\n");
-
-    /* The stash space for the initial kernel image can now be freed up. */
-    init_domheap_pages(__pa(frame_table) + frame_table_size,
-                       dom0_memory_start);
-
-    init_trace_bufs();
-
-    domain_unpause_by_systemcontroller(current);
-    domain_unpause_by_systemcontroller(new_dom);
-    startup_cpu_idle_loop();
-=======
->>>>>>> 15f43332
 }
 
 /*
